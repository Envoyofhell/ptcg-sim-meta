import { reset } from '../../../../actions/general/reset.js';
import { setup } from '../../../../actions/general/setup.js';
import { socket, systemState, version } from '../../../../front-end.js';
import { clearChatboxContent, exportChatboxContent } from '../../../../setup/chatbox/export-chat.js';
import { hideOptionsContextMenu } from '../../../../setup/chatbox/hide-options-context-menu.js';
import { acceptAction } from '../../../../setup/general/accept-action.js';
import { cleanActionData } from '../../../../setup/general/clean-action-data.js';
import { refreshBoardImages } from '../../../../setup/sizing/refresh-board.js';

export const initializeP1BottomButtons = () => {
    const setupButton = document.getElementById('setupButton');
    const setupFunction = () => setup(systemState.initiator)
    setupButton.addEventListener('click', setupFunction);

    const setupBothButton = document.getElementById('setupBothButton');
    const setupBothFunction = () => {
        setup('self');
        setup('opp');
    }
    setupBothButton.addEventListener('click', setupBothFunction);

    const resetButton = document.getElementById('resetButton');
    const resetFunction = () => reset(systemState.initiator)
    resetButton.addEventListener('click', resetFunction);

    const resetBothButton = document.getElementById('resetBothButton');
    const resetBothFunction = () => {
        reset('self');
        reset('opp');
    }
    resetBothButton.addEventListener('click', resetBothFunction);

    const optionsContextMenu = document.getElementById('optionsContextMenu');

    const optionsButton = document.getElementById('optionsButton');
    optionsButton.addEventListener('click', () => {
        const p1Box = document.getElementById('p1Box');
        optionsContextMenu.style.display = 'block';
        const adjustment = p1Box.offsetHeight - optionsButton.offsetTop;
        optionsContextMenu.style.bottom = `${adjustment}px`;
        document.addEventListener('mousedown', hideOptionsContextMenu);
    });

    const clearLog = document.getElementById('clearLog');
    clearLog.addEventListener('click', () => {
        clearChatboxContent();
        optionsContextMenu.style.display = 'none';
    });

    const exportLog = document.getElementById('exportLog');
    exportLog.addEventListener('click', () => {
        exportChatboxContent();
        optionsContextMenu.style.display = 'none';
    });

    const fileInput = document.getElementById('jsonFile');
    const importState = document.getElementById('importState');
    importState.addEventListener('click', (event) => {
        event.preventDefault();
        systemState.isReplay = false; // for good measure
        fileInput.click();
    });
    fileInput.addEventListener('change', handleFileSelect);
    
    const fileReplay = document.getElementById('jsonReplay');
    const importReplay = document.getElementById('importReplay');
    importReplay.addEventListener('click', (event) => {
        event.preventDefault();
        systemState.isReplay = true;
        fileReplay.click();
    });
    fileReplay.addEventListener('change', handleFileSelect);
    
    const exitReplay = document.getElementById('exitReplay');
    exitReplay.addEventListener('click', () => {
        exitReplayMode();
        optionsContextMenu.style.display = 'none';
    });
    
    const replayNextFunction = () => {
        if (systemState.replayActionData.length == 0){
            return;
        }
        const data = systemState.replayActionData[0];
        acceptAction(data.user, data.action, data.parameters, true,true);
        systemState.replayActionData.shift();
    }
    
    const replayPrevFunction = () => {
        if (systemState.exportActionData.length == 0){
            return;
        }
        const lastAction = systemState.exportActionData.pop();
        systemState.replayActionData.unshift(lastAction);
        const actions = structuredClone(systemState.exportActionData);
        resetBothFunction();
        systemState.exportActionData = [];
        clearChatboxContent();
        actions.forEach(data => {
            acceptAction(data.user, data.action, data.parameters, true, true);
        });
    }
    
    const replayFFFunction = () => {
        while (systemState.replayActionData.length > 0){
            replayNextFunction();
        }
    }
    
    const replayRewFunction = () => {
        while (systemState.exportActionData.length > 0){
            systemState.replayActionData.unshift(systemState.exportActionData.pop());
        }
        resetBothFunction();
        systemState.exportActionData = [];
        clearChatboxContent();
    }
    
    function enterReplayMode() {
        clearChatboxContent();
        
        document.getElementById("chatboxButtonContainer").style.display='none';
        document.getElementById("messageInput").style.display='none';
        exitReplay.style.display='block';
        document.getElementById("jsonReplayDiv").style.display='none';
        document.getElementById("jsonDiv").style.display='none';
        exportState.style.display='block';
        exportLog.style.display='block';
        clearLog.style.display='none';
        document.getElementById("turnButton").style.display='none';
        document.getElementById("flipCoinButton").style.display='none';
        
        setupButton.removeEventListener('click', setupFunction);
        setupBothButton.removeEventListener('click', setupBothFunction);
        resetButton.removeEventListener('click', resetFunction);
        resetBothButton.removeEventListener('click', resetBothFunction);
        
        setupButton.addEventListener('click', replayNextFunction);
        setupBothButton.addEventListener('click', replayFFFunction);
        resetButton.addEventListener('click', replayPrevFunction);
        resetBothButton.addEventListener('click', replayRewFunction);
        
        setupButton.innerHTML = "Next";
        setupBothButton.innerHTML = "Fast Forward";
        resetButton.innerHTML = "Prev";
        resetBothButton.innerHTML = "Rewind";
        
        optionsContextMenu.style.display = 'none'; // for good measure
    }
    
    function exitReplayMode() {
        exitReplay.style.display='none';
        document.getElementById("chatboxButtonContainer").style.display='flex';
        document.getElementById("messageInput").style.display='inline-block'; document.getElementById("jsonReplayDiv").style.display='block';
        document.getElementById("jsonDiv").style.display='block';
        exportState.style.display='block';
        exportLog.style.display='block';
        clearLog.style.display='block';
        document.getElementById("turnButton").style.display='block';
        document.getElementById("flipCoinButton").style.display='block';
        
        setupButton.addEventListener('click', setupFunction);
        setupBothButton.addEventListener('click', setupBothFunction);
        resetButton.addEventListener('click', resetFunction);
        resetBothButton.addEventListener('click', resetBothFunction);
        
        setupButton.removeEventListener('click', replayNextFunction);
        setupBothButton.removeEventListener('click', replayFFFunction);
        resetButton.removeEventListener('click', replayPrevFunction);
        resetBothButton.removeEventListener('click', replayRewFunction);
        
        setupButton.innerHTML = "Set Up";
        setupBothButton.innerHTML = "Set Up Both";
        resetButton.innerHTML = "Reset";
        resetBothButton.innerHTML = "Reset Both";
        
        systemState.isReplay = false;
        optionsContextMenu.style.display = 'none';
    }

    function handleFileSelect(event) {
        const file = event.target.files[0];
        if (!file) return;
        const reader = new FileReader();
        reader.onload = function (e) {
            try {
                socket.emit('initiateImport', {roomId: systemState.roomId});
                cleanActionData('self');
                cleanActionData('opp');
                const jsonData = JSON.parse(e.target.result);
<<<<<<< HEAD
                const actions = jsonData;
                if (systemState.isTwoPlayer || !systemState.isReplay) {
                    actions.forEach(data => {
                        acceptAction(data.user, data.action, data.parameters, true);
                    });
                    socket.emit('resetCounter', {roomId: systemState.roomId});
                }
                else{
                    console.assert(actions[0].action==="loadDeckData");
                    console.assert(actions[1].action==="loadDeckData");
                    acceptAction(actions[0].user, actions[0].action, actions[0].parameters, true, true);
                    acceptAction(actions[1].user, actions[1].action, actions[1].parameters, true, true);
                    actions.shift();
                    actions.shift();
                    systemState.replayActionData = structuredClone(actions);
                    enterReplayMode();
                }
=======
                const actions = jsonData.slice(1); // first element is the version #
                actions.forEach(data => {
                    acceptAction(data.user, data.action, data.parameters, true);
                });
                socket.emit('resetCounter', {roomId: systemState.roomId});
>>>>>>> 6b8d4d92
            } catch (error) {
                console.error('Error reading file:', error);
                alert('Error reading file. Please make sure the file is valid.');
                systemState.isReplay = false;
            } finally {
                refreshBoardImages();
                socket.emit('endImport', {roomId: systemState.roomId});
                fileInput.value = '';
                optionsContextMenu.style.display = 'none';
            }
        };
        reader.readAsText(file);
    }

    const exportState = document.getElementById('exportState');

    // Function to handle the user's choice
    function handleUserChoice(choice, jsonData) {
        if (choice === '2') {
            socket.emit('storeGameState', jsonData);
        } else if (choice === '1') {
            const blob = new Blob([jsonData], { type: 'application/json' });
            const link = document.createElement('a');
            link.href = window.URL.createObjectURL(blob);
            link.download = 'data.json';
            link.click();
        }
        // Hide the options menu after handling the choice
        optionsContextMenu.style.display = 'none';
    }

    exportState.addEventListener('click', () => {
        const selfData = {
            user: 'self',
            emit: true,
            action: 'loadDeckData',
            parameters: [systemState.selfDeckData],
        }
        const oppData = {
            user: 'opp',
            emit: true,
            action: 'loadDeckData',
            parameters: [systemState.isTwoPlayer ? systemState.p2OppDeckData : systemState.p1OppDeckData],
        }
        systemState.exportActionData.unshift(selfData, oppData);
        systemState.exportActionData.unshift({version: version})

        const jsonData = JSON.stringify(systemState.exportActionData, null, 2);

        const userChoice = prompt("Enter '1' to save a file or enter '2' to generate a URL");
        if (userChoice === '1' || userChoice === '2') {
            handleUserChoice(userChoice, jsonData);
        }
    });

    const fullscreenButton = document.getElementById('fullscreenButton');

    fullscreenButton.addEventListener('click', function () {
        const element = document.documentElement;
        if (element.requestFullscreen) {
            element.requestFullscreen();
        } else if (element.mozRequestFullScreen) {
            element.mozRequestFullScreen();
        } else if (element.webkitRequestFullScreen) {
            element.webkitRequestFullScreen();
        } else if (element.msRequestFullscreen) {
            element.msRequestFullscreen();
        }
        optionsContextMenu.style.display = 'none';
    });
}<|MERGE_RESOLUTION|>--- conflicted
+++ resolved
@@ -188,15 +188,14 @@
                 cleanActionData('self');
                 cleanActionData('opp');
                 const jsonData = JSON.parse(e.target.result);
-<<<<<<< HEAD
-                const actions = jsonData;
+                const actions = jsonData.slice(1); // first element is the version #
                 if (systemState.isTwoPlayer || !systemState.isReplay) {
                     actions.forEach(data => {
                         acceptAction(data.user, data.action, data.parameters, true);
                     });
                     socket.emit('resetCounter', {roomId: systemState.roomId});
                 }
-                else{
+                else {
                     console.assert(actions[0].action==="loadDeckData");
                     console.assert(actions[1].action==="loadDeckData");
                     acceptAction(actions[0].user, actions[0].action, actions[0].parameters, true, true);
@@ -206,13 +205,6 @@
                     systemState.replayActionData = structuredClone(actions);
                     enterReplayMode();
                 }
-=======
-                const actions = jsonData.slice(1); // first element is the version #
-                actions.forEach(data => {
-                    acceptAction(data.user, data.action, data.parameters, true);
-                });
-                socket.emit('resetCounter', {roomId: systemState.roomId});
->>>>>>> 6b8d4d92
             } catch (error) {
                 console.error('Error reading file:', error);
                 alert('Error reading file. Please make sure the file is valid.');
