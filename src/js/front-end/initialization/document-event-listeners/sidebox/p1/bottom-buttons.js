import { reset } from '../../../../actions/general/reset.js';
import { setup } from '../../../../actions/general/setup.js';
import { socket, systemState, version } from '../../../../front-end.js';
import { clearChatboxContent, exportChatboxContent } from '../../../../setup/chatbox/export-chat.js';
import { hideOptionsContextMenu } from '../../../../setup/chatbox/hide-options-context-menu.js';
import { acceptAction } from '../../../../setup/general/accept-action.js';
import { cleanActionData } from '../../../../setup/general/clean-action-data.js';
import { refreshBoardImages } from '../../../../setup/sizing/refresh-board.js';

export const initializeP1BottomButtons = () => {
    const setupButton = document.getElementById('setupButton');
    const setupFunction = () => setup(systemState.initiator)
    setupButton.addEventListener('click', setupFunction);

    const setupBothButton = document.getElementById('setupBothButton');
    const setupBothFunction = () => {
        setup('self');
        setup('opp');
    }
    setupBothButton.addEventListener('click', setupBothFunction);

    const resetButton = document.getElementById('resetButton');
    const resetFunction = () => reset(systemState.initiator)
    resetButton.addEventListener('click', resetFunction);

    const resetBothButton = document.getElementById('resetBothButton');
    const resetBothFunction = () => {
        reset('self');
        reset('opp');
    }
    resetBothButton.addEventListener('click', resetBothFunction);

    const optionsContextMenu = document.getElementById('optionsContextMenu');

    const optionsButton = document.getElementById('optionsButton');
    optionsButton.addEventListener('click', () => {
        const p1Box = document.getElementById('p1Box');
        optionsContextMenu.style.display = 'block';
        const adjustment = p1Box.offsetHeight - optionsButton.offsetTop;
        optionsContextMenu.style.bottom = `${adjustment}px`;
        document.addEventListener('mousedown', hideOptionsContextMenu);
    });

    const clearLog = document.getElementById('clearLog');
    clearLog.addEventListener('click', () => {
        clearChatboxContent();
        optionsContextMenu.style.display = 'none';
    });

    const exportLog = document.getElementById('exportLog');
    exportLog.addEventListener('click', () => {
        exportChatboxContent();
        optionsContextMenu.style.display = 'none';
    });

    const fileInput = document.getElementById('jsonFile');
    const importState = document.getElementById('importState');
    importState.addEventListener('click', (event) => {
        event.preventDefault();
        systemState.isReplay = false; // for good measure
        fileInput.click();
    });
    fileInput.addEventListener('change', handleFileSelect);
    
    const fileReplay = document.getElementById('jsonReplay');
    const importReplay = document.getElementById('importReplay');
    importReplay.addEventListener('click', (event) => {
        event.preventDefault();
        systemState.isReplay = true;
        fileReplay.click();
    });
    fileReplay.addEventListener('change', handleFileSelect);
    
    const exitReplay = document.getElementById('exitReplay');
    exitReplay.addEventListener('click', () => {
        exitReplayMode();
        optionsContextMenu.style.display = 'none';
    });
    
    const replayNextFunction = () => {
        if (systemState.replayActionData.length == 0){
            return;
        }
        const data = systemState.replayActionData[0];
        acceptAction(data.user, data.action, data.parameters, true,true);
        systemState.replayActionData.shift();
    }
    
    const replayPrevFunction = () => {
        if (systemState.exportActionData.length == 0){
            return;
        }
        const lastAction = systemState.exportActionData.pop();
        systemState.replayActionData.unshift(lastAction);
        const actions = structuredClone(systemState.exportActionData);
        resetBothFunction();
        systemState.exportActionData = [];
        clearChatboxContent();
        actions.forEach(data => {
            acceptAction(data.user, data.action, data.parameters, true, true);
        });
    }
    
    const replayFFFunction = () => {
        while (systemState.replayActionData.length > 0){
            replayNextFunction();
        }
    }
    
    const replayRewFunction = () => {
        while (systemState.exportActionData.length > 0){
            systemState.replayActionData.unshift(systemState.exportActionData.pop());
        }
        resetBothFunction();
        systemState.exportActionData = [];
        clearChatboxContent();
    }
    
    function enterReplayMode() {
        clearChatboxContent();
        
        document.getElementById("deckImportButton").style.display='none';
        document.getElementById("chatboxButtonContainer").style.display='none';
        document.getElementById("messageInput").style.display='none';
        exitReplay.style.display='block';
        document.getElementById("jsonReplayDiv").style.display='none';
        document.getElementById("jsonDiv").style.display='none';
        exportState.style.display='block';
        exportLog.style.display='block';
        clearLog.style.display='none';
        document.getElementById("turnButton").style.display='none';
        document.getElementById("flipCoinButton").style.display='none';
        
        setupButton.removeEventListener('click', setupFunction);
        setupBothButton.removeEventListener('click', setupBothFunction);
        resetButton.removeEventListener('click', resetFunction);
        resetBothButton.removeEventListener('click', resetBothFunction);
        
        setupButton.addEventListener('click', replayNextFunction);
        setupBothButton.addEventListener('click', replayFFFunction);
        resetButton.addEventListener('click', replayPrevFunction);
        resetBothButton.addEventListener('click', replayRewFunction);
        
        setupButton.innerHTML = "Next";
        setupBothButton.innerHTML = "End";
        resetButton.innerHTML = "Prev";
        resetBothButton.innerHTML = "Start";
        
        optionsContextMenu.style.display = 'none'; // for good measure
    }
    
    function exitReplayMode() {
        document.getElementById("deckImportButton").style.display='';
        exitReplay.style.display='none';
        document.getElementById("chatboxButtonContainer").style.display='flex';
        document.getElementById("messageInput").style.display='inline-block'; document.getElementById("jsonReplayDiv").style.display='block';
        document.getElementById("jsonDiv").style.display='block';
        exportState.style.display='block';
        exportLog.style.display='block';
        clearLog.style.display='block';
        document.getElementById("turnButton").style.display='block';
        document.getElementById("flipCoinButton").style.display='block';
        
        setupButton.addEventListener('click', setupFunction);
        setupBothButton.addEventListener('click', setupBothFunction);
        resetButton.addEventListener('click', resetFunction);
        resetBothButton.addEventListener('click', resetBothFunction);
        
        setupButton.removeEventListener('click', replayNextFunction);
        setupBothButton.removeEventListener('click', replayFFFunction);
        resetButton.removeEventListener('click', replayPrevFunction);
        resetBothButton.removeEventListener('click', replayRewFunction);
        
        setupButton.innerHTML = "Set Up";
        setupBothButton.innerHTML = "Set Up Both";
        resetButton.innerHTML = "Reset";
        resetBothButton.innerHTML = "Reset Both";
        
        systemState.isReplay = false;
        optionsContextMenu.style.display = 'none';
    }

    function handleFileSelect(event) {
        const file = event.target.files[0];
        if (!file){
            if (systemState.isReplay) {
                exitReplayMode();
            };
            return;
        }
        const reader = new FileReader();
        reader.onload = function (e) {
            try {
                socket.emit('initiateImport', {roomId: systemState.roomId});
                cleanActionData('self');
                cleanActionData('opp');
                const jsonData = JSON.parse(e.target.result);
<<<<<<< HEAD
                const actions = jsonData.slice(1); // first element is the version #
                if (systemState.isTwoPlayer || !systemState.isReplay) {
                    actions.forEach(data => {
                        acceptAction(data.user, data.action, data.parameters, true);
                    });
                    socket.emit('resetCounter', {roomId: systemState.roomId});
                }
                else {
                    console.assert(actions[0].action==="loadDeckData");
                    console.assert(actions[1].action==="loadDeckData");
                    acceptAction(actions[0].user, actions[0].action, actions[0].parameters, true, true);
                    acceptAction(actions[1].user, actions[1].action, actions[1].parameters, true, true);
                    actions.shift();
                    actions.shift();
                    systemState.replayActionData = structuredClone(actions);
                    enterReplayMode();
                }
=======
                let actions;
                if ('version' in jsonData[0]) {
                    actions = jsonData.slice(1); // first element is the version #
                } else {
                    actions = jsonData; // no version object, treat all data as actions
                }
                actions.forEach(data => {
                    acceptAction(data.user, data.action, data.parameters, true);
                });
                socket.emit('resetCounter', {roomId: systemState.roomId});
>>>>>>> 03bf706a
            } catch (error) {
                console.error('Error reading file:', error);
                alert('Error reading file. Please make sure the file is valid.');
                if (systemState.isReplay) {
                    exitReplayMode();
                };
            } finally {
                refreshBoardImages();
                socket.emit('endImport', {roomId: systemState.roomId});
                fileInput.value = '';
                optionsContextMenu.style.display = 'none';
            }
        };
        reader.readAsText(file);
    }

    const exportState = document.getElementById('exportState');

    // Function to handle the user's choice
    function handleUserChoice(choice, jsonData) {
        if (choice === '2') {
            socket.emit('storeGameState', jsonData);
        } else if (choice === '1') {
            const blob = new Blob([jsonData], { type: 'application/json' });
            const link = document.createElement('a');
            link.href = window.URL.createObjectURL(blob);
            link.download = 'data.json';
            link.click();
        }
        // Hide the options menu after handling the choice
        optionsContextMenu.style.display = 'none';
    }

    exportState.addEventListener('click', () => {
        const selfData = {
            user: 'self',
            emit: true,
            action: 'loadDeckData',
            parameters: [systemState.selfDeckData],
        }
        const oppData = {
            user: 'opp',
            emit: true,
            action: 'loadDeckData',
            parameters: [systemState.isTwoPlayer ? systemState.p2OppDeckData : systemState.p1OppDeckData],
        }
        systemState.exportActionData.unshift(selfData, oppData);
        systemState.exportActionData.unshift({version: version})

        const jsonData = JSON.stringify(systemState.exportActionData, null, 2);

        const userChoice = prompt("Enter '1' to save a file or enter '2' to generate a URL");
        if (userChoice === '1' || userChoice === '2') {
            handleUserChoice(userChoice, jsonData);
        }
    });

    const fullscreenButton = document.getElementById('fullscreenButton');

    fullscreenButton.addEventListener('click', function () {
        const element = document.documentElement;
        if (element.requestFullscreen) {
            element.requestFullscreen();
        } else if (element.mozRequestFullScreen) {
            element.mozRequestFullScreen();
        } else if (element.webkitRequestFullScreen) {
            element.webkitRequestFullScreen();
        } else if (element.msRequestFullscreen) {
            element.msRequestFullscreen();
        }
        optionsContextMenu.style.display = 'none';
    });
}<|MERGE_RESOLUTION|>--- conflicted
+++ resolved
@@ -195,8 +195,12 @@
                 cleanActionData('self');
                 cleanActionData('opp');
                 const jsonData = JSON.parse(e.target.result);
-<<<<<<< HEAD
-                const actions = jsonData.slice(1); // first element is the version #
+                let actions;
+                if ('version' in jsonData[0]) {
+                    actions = jsonData.slice(1); // first element is the version #
+                } else {
+                    actions = jsonData; // no version object, treat all data as actions
+                }
                 if (systemState.isTwoPlayer || !systemState.isReplay) {
                     actions.forEach(data => {
                         acceptAction(data.user, data.action, data.parameters, true);
@@ -213,18 +217,6 @@
                     systemState.replayActionData = structuredClone(actions);
                     enterReplayMode();
                 }
-=======
-                let actions;
-                if ('version' in jsonData[0]) {
-                    actions = jsonData.slice(1); // first element is the version #
-                } else {
-                    actions = jsonData; // no version object, treat all data as actions
-                }
-                actions.forEach(data => {
-                    acceptAction(data.user, data.action, data.parameters, true);
-                });
-                socket.emit('resetCounter', {roomId: systemState.roomId});
->>>>>>> 03bf706a
             } catch (error) {
                 console.error('Error reading file:', error);
                 alert('Error reading file. Please make sure the file is valid.');
