import { reset } from '../../../../actions/general/reset.js';
import { setup } from '../../../../actions/general/setup.js';
import { socket, systemState, version, oppContainerDocument, selfContainerDocument } from '../../../../front-end.js';
import { clearChatboxContent, exportChatboxContent } from '../../../../setup/chatbox/export-chat.js';
import { hideOptionsContextMenu } from '../../../../setup/chatbox/hide-options-context-menu.js';
import { acceptAction } from '../../../../setup/general/accept-action.js';
import { cleanActionData } from '../../../../setup/general/clean-action-data.js';
import { refreshBoardImages } from '../../../../setup/sizing/refresh-board.js';

export const initializeP1BottomButtons = () => {
    const setupButton = document.getElementById('setupButton');
    const setupFunction = () => setup(systemState.initiator)
    setupButton.addEventListener('click', setupFunction);

    const setupBothButton = document.getElementById('setupBothButton');
    const setupBothFunction = () => {
        setup('self');
        setup('opp');
    }
    setupBothButton.addEventListener('click', setupBothFunction);

    const resetButton = document.getElementById('resetButton');
    const resetFunction = () => reset(systemState.initiator)
    resetButton.addEventListener('click', resetFunction);

    const resetBothButton = document.getElementById('resetBothButton');
    const resetBothFunction = () => {
        reset('self');
        reset('opp');
    }
    resetBothButton.addEventListener('click', resetBothFunction);

    const optionsContextMenu = document.getElementById('optionsContextMenu');

    const optionsButton = document.getElementById('optionsButton');
    optionsButton.addEventListener('click', () => {
        const p1Box = document.getElementById('p1Box');
        optionsContextMenu.style.display = 'block';
        const adjustment = p1Box.offsetHeight - optionsButton.offsetTop;
        optionsContextMenu.style.bottom = `${adjustment}px`;
        document.addEventListener('mousedown', hideOptionsContextMenu);
    });

    const clearLog = document.getElementById('clearLog');
    clearLog.addEventListener('click', () => {
        clearChatboxContent();
        optionsContextMenu.style.display = 'none';
    });

    const exportLog = document.getElementById('exportLog');
    exportLog.addEventListener('click', () => {
        exportChatboxContent();
        optionsContextMenu.style.display = 'none';
    });

    const fileInput = document.getElementById('jsonFile');
    const importState = document.getElementById('importState');
    importState.addEventListener('click', (event) => {
        event.preventDefault();
        fileInput.click();
    });
    fileInput.addEventListener('change', handleFileSelect);
    
    const fileReplay = document.getElementById('jsonReplay');
    const importReplay = document.getElementById('importReplay');
    importReplay.addEventListener('click', (event) => {
        event.preventDefault();
        systemState.isReplay = true;
        fileReplay.click();
    });
    fileReplay.addEventListener('change', handleFileSelect);
    
    const exitReplay = document.getElementById('exitReplay');
    exitReplay.addEventListener('click', () => {
        exitReplayMode();
        optionsContextMenu.style.display = 'none';
    });
    
    const playNextReplayAction = () => {
        if (systemState.replayActionData.length === 0){
            return;
        }
        const data = systemState.replayActionData[0];
        acceptAction(data.user, data.action, data.parameters, true, true);
        systemState.replayActionData.shift();
    }
    
    const rewindPreviousReplayAction = () => {
        if (systemState.exportActionData.length === 0){
            return;
        }
        const lastAction = systemState.exportActionData.pop();
        systemState.replayActionData.unshift(lastAction);
        const actions = structuredClone(systemState.exportActionData);
        resetBothFunction();
        systemState.exportActionData = [];
        clearChatboxContent();
        actions.forEach(data => {
            acceptAction(data.user, data.action, data.parameters, true, true);
        });
    }
    
    const fastForwardReplay = () => {
        while (systemState.replayActionData.length > 0){
            playNextReplayAction();
        }
    }
    
    const rewindToStartReplay = () => {
        while (systemState.exportActionData.length > 0){
            systemState.replayActionData.unshift(systemState.exportActionData.pop());
        }
        resetBothFunction();
        systemState.exportActionData = [];
        clearChatboxContent();
    }
    
    function addReplayListeners(){
        setupButton.addEventListener('click', rewindToStartReplay);
        resetButton.addEventListener('click', rewindPreviousReplayAction);
        setupBothButton.addEventListener('click', playNextReplayAction);
        resetBothButton.addEventListener('click', fastForwardReplay);
    }
    
    function removeReplayListeners(){
        setupButton.removeEventListener('click', rewindToStartReplay);
        resetButton.removeEventListener('click', rewindPreviousReplayAction);
        setupBothButton.removeEventListener('click', playNextReplayAction);
        resetBothButton.removeEventListener('click', fastForwardReplay);
    }
    
    function enterReplayMode() {
        clearChatboxContent();
        
        document.getElementById("p1Button").innerHTML='Replay';
        document.getElementById("p1Button").style.width='50%';
        document.getElementById("settingsButton").style.width='50%';
        document.getElementById("p2Button").style.display='none';
        document.getElementById("deckImportButton").style.display='none';
        document.getElementById("keybindReminder").style.display='none';
        document.getElementById("chatboxButtonContainer").style.display='none';
        document.getElementById("messageInput").style.display='none';
        exitReplay.style.display='block';
        document.getElementById("jsonReplayDiv").style.display='none';
        document.getElementById("jsonDiv").style.display='none';
        exportState.style.display='block';
        exportLog.style.display='block';
        clearLog.style.display='none';
        document.getElementById("turnButton").style.display='none';
        document.getElementById("flipCoinButton").style.display='none';
        
        [oppContainerDocument, selfContainerDocument].forEach((doc) => {
            ['shuffleDeckButton','shuffleDiscardButton',
             'discardViewCardsButton','shuffleViewCardsButton','shuffleBottomViewCardsButton','lostZoneViewCardsButton','handViewCardsButton',
             'discardAttachedCardsButton','shuffleAttachedCardsButton','lostZoneAttachedCardsButton','handAttachedCardsButton','leaveAttachedCardsButton'].forEach((id) =>{
                doc.getElementById(id).style.display='none';
            });
        });
        
        setupButton.removeEventListener('click', setupFunction);
        setupBothButton.removeEventListener('click', setupBothFunction);
        resetButton.removeEventListener('click', resetFunction);
        resetBothButton.removeEventListener('click', resetBothFunction);
        
        addReplayListeners();
        
        setupButton.innerHTML = "⏮";
        resetButton.innerHTML = "◀";
        setupBothButton.innerHTML = "▶";
        resetBothButton.innerHTML = "⏭";
        setupButton.className = '';
        resetButton.className = '';
        setupBothButton.className = '';
        resetBothButton.className = '';
        
        setupButton.classList.add('neutral-color');
        resetButton.classList.add('spectator-color');
        setupBothButton.classList.add('spectator-color');
        resetBothButton.classList.add('neutral-color');
        optionsContextMenu.style.display = 'none';
    }
    
    function exitReplayMode() {
        document.getElementById("p1Button").innerHTML = '1P';
        document.getElementById("p1Button").style.width = '';
        document.getElementById("settingsButton").style.width = '';
        document.getElementById("p2Button").style.display = '';
        document.getElementById("deckImportButton").style.display = '';
        document.getElementById("keybindReminder").style.display = '';
        exitReplay.style.display='none';
        document.getElementById("chatboxButtonContainer").style.display='flex';
        document.getElementById("messageInput").style.display='inline-block'; document.getElementById("jsonReplayDiv").style.display='block';
        document.getElementById("jsonDiv").style.display='block';
        exportState.style.display='block';
        exportLog.style.display='block';
        clearLog.style.display='block';
        document.getElementById("turnButton").style.display='block';
        document.getElementById("flipCoinButton").style.display='block';
        
        [oppContainerDocument, selfContainerDocument].forEach((doc) => {
            ['shuffleDeckButton','shuffleDiscardButton',
             'discardViewCardsButton','shuffleViewCardsButton','shuffleBottomViewCardsButton','lostZoneViewCardsButton','handViewCardsButton',
             'discardAttachedCardsButton','shuffleAttachedCardsButton','lostZoneAttachedCardsButton','handAttachedCardsButton','leaveAttachedCardsButton'].forEach((id) =>{
                doc.getElementById(id).style.display='';
            });
        });
        
        setupButton.addEventListener('click', setupFunction);
        setupBothButton.addEventListener('click', setupBothFunction);
        resetButton.addEventListener('click', resetFunction);
        resetBothButton.addEventListener('click', resetBothFunction);
        
        removeReplayListeners();
        
        setupButton.innerHTML = "Set Up";
        setupBothButton.innerHTML = "Set Up Both";
        resetButton.innerHTML = "Reset";
        resetBothButton.innerHTML = "Reset Both";
        
        setupButton.className = '';
        resetButton.className = '';
        setupBothButton.className = '';
        resetBothButton.className = '';
        setupButton.classList.add(systemState.initiator === 'self' ? 'self-color' : 'opp-color');
        resetButton.classList.add(systemState.initiator === 'self' ? 'self-color' : 'opp-color');
        setupBothButton.classList.add('neutral-color');
        resetBothButton.classList.add('neutral-color');        
        
        //the following is because there's a bug that doesn't let you enter it again
        systemState.isReplayLocked = true;
        document.getElementById("jsonReplayDiv").style.display='none';
    }

    function handleFileSelect(event) {
        const file = event.target.files[0];
        if (!file && systemState.isReplay){
            exitReplayMode();
            return;
        }
        const reader = new FileReader();
        reader.onload = function (e) {
            var actionErrors = 0;
            try {
                socket.emit('initiateImport', {roomId: systemState.roomId});
                cleanActionData('self');
                cleanActionData('opp');
                const jsonData = JSON.parse(e.target.result);
<<<<<<< HEAD
                let actions;
                if ('version' in jsonData[0]) {
                    actions = jsonData.slice(1); // first element is the version #
                } else {
                    actions = jsonData; // no version object, treat all data as actions
                }
                if (systemState.isTwoPlayer || !systemState.isReplay) {
                    actions.forEach(data => {
                        acceptAction(data.user, data.action, data.parameters, true);
                    });
                    socket.emit('resetCounter', {roomId: systemState.roomId});
                }
                else {
                    console.assert(actions[0].action==="loadDeckData");
                    console.assert(actions[1].action==="loadDeckData");
                    acceptAction(actions[0].user, actions[0].action, actions[0].parameters, true, true);
                    acceptAction(actions[1].user, actions[1].action, actions[1].parameters, true, true);
                    actions.shift();
                    actions.shift();
                    systemState.replayActionData = structuredClone(actions);
                    enterReplayMode();
                }
            } catch (error) {
                console.error('Error reading file:', error);
                alert('Error reading file. Please make sure the file is valid.');
                if (systemState.isReplay) {
                    exitReplayMode();
                };
=======
                let actions = jsonData.filter(obj => !('version' in obj)); // Remove any objects containing version property
                actions.forEach(data => {
                    try {
                        acceptAction(data.user, data.action, data.parameters, true);
                    } catch (error) {
                        actionErrors++;
                        console.warn('Error at action: '+JSON.stringify(data))
                    }
                });
                socket.emit('resetCounter', {roomId: systemState.roomId});
            } catch (error) {
                console.error('Error reading file:', error);
                alert('Error: could not read file. Please make sure the file is valid.');
>>>>>>> 76ff47af
            } finally {
                refreshBoardImages();
                socket.emit('endImport', {roomId: systemState.roomId});
                fileInput.value = '';
                optionsContextMenu.style.display = 'none';
                if (actionErrors>0) {
                    alert('File read with '+actionErrors+' error'+((actionErrors===1)?'':'s')+'. Please make sure the file is valid.');
                }
            }
        };
        reader.readAsText(file);
    }

    const exportState = document.getElementById('exportState');

    // Function to handle the user's choice
    function handleUserChoice(choice, jsonData) {
        if (choice === '2') {
            socket.emit('storeGameState', jsonData);
        } else if (choice === '1') {
            const blob = new Blob([jsonData], { type: 'application/json' });
            const link = document.createElement('a');
            link.href = window.URL.createObjectURL(blob);
            link.download = 'data.json';
            link.click();
        }
        // Hide the options menu after handling the choice
        optionsContextMenu.style.display = 'none';
    }

    exportState.addEventListener('click', () => {
        const selfData = {
            user: 'self',
            emit: true,
            action: 'loadDeckData',
            parameters: [systemState.selfDeckData],
        }
        const oppData = {
            user: 'opp',
            emit: true,
            action: 'loadDeckData',
            parameters: [systemState.isTwoPlayer ? systemState.p2OppDeckData : systemState.p1OppDeckData],
        }
        const versionData = {version: version};
        const exportData = [versionData, selfData, oppData, systemState.exportActionData];
        const jsonData = JSON.stringify(exportData, null, 2);

        const userChoice = prompt("Enter '1' to save a file or enter '2' to generate a URL");
        if (userChoice === '1' || userChoice === '2') {
            handleUserChoice(userChoice, jsonData);
        }
    });

    const fullscreenButton = document.getElementById('fullscreenButton');

    fullscreenButton.addEventListener('click', function () {
        const element = document.documentElement;
        if (element.requestFullscreen) {
            element.requestFullscreen();
        } else if (element.mozRequestFullScreen) {
            element.mozRequestFullScreen();
        } else if (element.webkitRequestFullScreen) {
            element.webkitRequestFullScreen();
        } else if (element.msRequestFullscreen) {
            element.msRequestFullscreen();
        }
        optionsContextMenu.style.display = 'none';
    });
}<|MERGE_RESOLUTION|>--- conflicted
+++ resolved
@@ -245,18 +245,18 @@
                 cleanActionData('self');
                 cleanActionData('opp');
                 const jsonData = JSON.parse(e.target.result);
-<<<<<<< HEAD
-                let actions;
-                if ('version' in jsonData[0]) {
-                    actions = jsonData.slice(1); // first element is the version #
-                } else {
-                    actions = jsonData; // no version object, treat all data as actions
-                }
+                let actions = jsonData.filter(obj => !('version' in obj)); // Remove any objects containing version property
                 if (systemState.isTwoPlayer || !systemState.isReplay) {
                     actions.forEach(data => {
-                        acceptAction(data.user, data.action, data.parameters, true);
-                    });
-                    socket.emit('resetCounter', {roomId: systemState.roomId});
+                        try {
+                            acceptAction(data.user, data.action, data.parameters, true);
+                        } catch (error) {
+                            actionErrors++;
+                            console.warn('Error at action: '+JSON.stringify(data))
+                        }
+                    }
+                });
+                socket.emit('resetCounter', {roomId: systemState.roomId});
                 }
                 else {
                     console.assert(actions[0].action==="loadDeckData");
@@ -274,21 +274,6 @@
                 if (systemState.isReplay) {
                     exitReplayMode();
                 };
-=======
-                let actions = jsonData.filter(obj => !('version' in obj)); // Remove any objects containing version property
-                actions.forEach(data => {
-                    try {
-                        acceptAction(data.user, data.action, data.parameters, true);
-                    } catch (error) {
-                        actionErrors++;
-                        console.warn('Error at action: '+JSON.stringify(data))
-                    }
-                });
-                socket.emit('resetCounter', {roomId: systemState.roomId});
-            } catch (error) {
-                console.error('Error reading file:', error);
-                alert('Error: could not read file. Please make sure the file is valid.');
->>>>>>> 76ff47af
             } finally {
                 refreshBoardImages();
                 socket.emit('endImport', {roomId: systemState.roomId});
